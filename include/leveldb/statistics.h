// Copyright (c) 2011 The LevelDB Authors. All rights reserved.
// Use of this source code is governed by a BSD-style license that can be
// found in the LICENSE file. See the AUTHORS file for names of contributors.

#ifndef STORAGE_LEVELDB_INCLUDE_STATISTICS_H_
#define STORAGE_LEVELDB_INCLUDE_STATISTICS_H_

#include <atomic>
#include <cassert>
#include <cstddef>
#include <cstdint>
#include <string>
#include <memory>
#include <vector>

namespace leveldb {

/**
 * Keep adding ticker's here.
 * Any ticker should have a value less than TICKER_ENUM_MAX.
 * Add a new ticker by assigning it the current value of TICKER_ENUM_MAX
 * Add a string representation in TickersNameMap below.
 * And incrementing TICKER_ENUM_MAX.
 */
enum Tickers {
  BLOCK_CACHE_MISS = 0,
  BLOCK_CACHE_HIT = 1,
  BLOOM_FILTER_USEFUL = 2, // no. of times bloom filter has avoided file reads.
  /**
   * COMPACTION_KEY_DROP_* count the reasons for key drop during compaction
   * There are 3 reasons currently.
   */
  COMPACTION_KEY_DROP_NEWER_ENTRY = 3, // key was written with a newer value.
  COMPACTION_KEY_DROP_OBSOLETE = 4, // The key is obsolete.
  COMPACTION_KEY_DROP_USER = 5, // user compaction function has dropped the key.
  // Number of keys written to the database via the Put and Write call's
  NUMBER_KEYS_WRITTEN = 6,
  // Number of Keys read,
  NUMBER_KEYS_READ = 7,
  // Bytes written / read
  BYTES_WRITTEN = 8,
  BYTES_READ = 9,
  NO_FILE_CLOSES = 10,
  NO_FILE_OPENS = 11,
  NO_FILE_ERRORS = 12,
  // Time system had to wait to do LO-L1 compactions
  STALL_L0_SLOWDOWN_MICROS = 13,
  // Time system had to wait to move memtable to L1.
  STALL_MEMTABLE_COMPACTION_MICROS = 14,
  // write throttle because of too many files in L0
  STALL_L0_NUM_FILES_MICROS = 15,
  RATE_LIMIT_DELAY_MILLIS = 16,

  NO_ITERATORS = 17, // number of iterators currently open

  // Number of MultiGet calls, keys read, and bytes read
  NUMBER_MULTIGET_CALLS = 18,
  NUMBER_MULTIGET_KEYS_READ = 19,
  NUMBER_MULTIGET_BYTES_READ = 20,

  NUMBER_FILTERED_DELETES = 21,

  TICKER_ENUM_MAX = 22
};

const std::vector<std::pair<Tickers, std::string>> TickersNameMap = {
  { BLOCK_CACHE_MISS, "rocksdb.block.cache.miss" },
  { BLOCK_CACHE_HIT, "rocksdb.block.cache.hit" },
  { BLOOM_FILTER_USEFUL, "rocksdb.bloom.filter.useful" },
  { COMPACTION_KEY_DROP_NEWER_ENTRY, "rocksdb.compaction.key.drop.new" },
  { COMPACTION_KEY_DROP_OBSOLETE, "rocksdb.compaction.key.drop.obsolete" },
  { COMPACTION_KEY_DROP_USER, "rocksdb.compaction.key.drop.user" },
  { NUMBER_KEYS_WRITTEN, "rocksdb.number.keys.written" },
  { NUMBER_KEYS_READ, "rocksdb.number.keys.read" },
  { BYTES_WRITTEN, "rocksdb.bytes.written" },
  { BYTES_READ, "rocksdb.bytes.read" },
  { NO_FILE_CLOSES, "rocksdb.no.file.closes" },
  { NO_FILE_OPENS, "rocksdb.no.file.opens" },
  { NO_FILE_ERRORS, "rocksdb.no.file.errors" },
  { STALL_L0_SLOWDOWN_MICROS, "rocksdb.l0.slowdown.micros" },
  { STALL_MEMTABLE_COMPACTION_MICROS, "rocksdb.memtable.compaction.micros" },
  { STALL_L0_NUM_FILES_MICROS, "rocksdb.l0.num.files.stall.micros" },
  { RATE_LIMIT_DELAY_MILLIS, "rocksdb.rate.limit.delay.millis" },
  { NO_ITERATORS, "rocksdb.num.iterators" },
  { NUMBER_MULTIGET_CALLS, "rocksdb.number.multiget.get" },
  { NUMBER_MULTIGET_KEYS_READ, "rocksdb.number.multiget.keys.read" },
  { NUMBER_MULTIGET_BYTES_READ, "rocksdb.number.multiget.bytes.read" },
  { NUMBER_FILTERED_DELETES, "rocksdb.number.deletes.filtered" }
};

/**
 * Keep adding histogram's here.
 * Any histogram whould have value less than HISTOGRAM_ENUM_MAX
 * Add a new Histogram by assigning it the current value of HISTOGRAM_ENUM_MAX
 * Add a string representation in HistogramsNameMap below
 * And increment HISTOGRAM_ENUM_MAX
 */
enum Histograms {
  DB_GET = 0,
  DB_WRITE = 1,
  COMPACTION_TIME = 2,
  TABLE_SYNC_MICROS = 3,
  COMPACTION_OUTFILE_SYNC_MICROS = 4,
  WAL_FILE_SYNC_MICROS = 5,
  MANIFEST_FILE_SYNC_MICROS = 6,
  // TIME SPENT IN IO DURING TABLE OPEN
  TABLE_OPEN_IO_MICROS = 7,
  DB_MULTIGET = 8,
  READ_BLOCK_COMPACTION_MICROS = 9,
  READ_BLOCK_GET_MICROS = 10,
  WRITE_RAW_BLOCK_MICROS = 11,
<<<<<<< HEAD
  NUM_FILES_IN_SINGLE_COMPACTION = 12,
  HISTOGRAM_ENUM_MAX = 13
=======

  STALL_L0_SLOWDOWN_COUNT = 12,
  STALL_MEMTABLE_COMPACTION_COUNT = 13,
  STALL_L0_NUM_FILES_COUNT = 14,
  RATE_LIMIT_DELAY_COUNT = 15,
  HISTOGRAM_ENUM_MAX = 16
>>>>>>> c42485f6
};

const std::vector<std::pair<Histograms, std::string>> HistogramsNameMap = {
  { DB_GET, "rocksdb.db.get.micros" },
  { DB_WRITE, "rocksdb.db.write.micros" },
  { COMPACTION_TIME, "rocksdb.compaction.times.micros" },
  { TABLE_SYNC_MICROS, "rocksdb.table.sync.micros" },
  { COMPACTION_OUTFILE_SYNC_MICROS, "rocksdb.compaction.outfile.sync.micros" },
  { WAL_FILE_SYNC_MICROS, "rocksdb.wal.file.sync.micros" },
  { MANIFEST_FILE_SYNC_MICROS, "rocksdb.manifest.file.sync.micros" },
  { TABLE_OPEN_IO_MICROS, "rocksdb.table.open.io.micros" },
  { DB_MULTIGET, "rocksdb.db.multiget.micros" },
  { READ_BLOCK_COMPACTION_MICROS, "rocksdb.read.block.compaction.micros" },
  { READ_BLOCK_GET_MICROS, "rocksdb.read.block.get.micros" },
  { WRITE_RAW_BLOCK_MICROS, "rocksdb.write.raw.block.micros" },
<<<<<<< HEAD
  { NUM_FILES_IN_SINGLE_COMPACTION, "rocksdb.numfiles.in.singlecompaction" }
=======
  { STALL_L0_SLOWDOWN_COUNT, "rocksdb.l0.slowdown.count"},
  { STALL_MEMTABLE_COMPACTION_COUNT, "rocksdb.memtable.compaction.count"},
  { STALL_L0_NUM_FILES_COUNT, "rocksdb.num.files.stall.count"},
  { RATE_LIMIT_DELAY_COUNT, "rocksdb.rate.limit.delay.count"}
>>>>>>> c42485f6
};

struct HistogramData {
  double median;
  double percentile95;
  double percentile99;
  double average;
  double standard_deviation;
};


class Histogram {
 public:
  // clear's the histogram
  virtual void Clear() = 0;
  virtual ~Histogram();
  // Add a value to be recorded in the histogram.
  virtual void Add(uint64_t value) = 0;

  virtual std::string ToString() const = 0;

  // Get statistics
  virtual double Median() const = 0;
  virtual double Percentile(double p) const = 0;
  virtual double Average() const = 0;
  virtual double StandardDeviation() const = 0;
  virtual void Data(HistogramData * const data) const = 0;

};

/**
 * A dumb ticker which keeps incrementing through its life time.
 * Not thread safe. Locking is currently managed by external leveldb lock
 */
class Ticker {
 public:
  Ticker() : count_(0) { }

 inline void recordTick() {
    count_++;
  }

  inline void recordTick(int count) {
    count_ += count;
  }

  inline uint64_t getCount() {
    return count_;
  }

 private:
  std::atomic_uint_fast64_t count_;
};

// Analyze the performance of a db
class Statistics {
 public:

  virtual long getTickerCount(Tickers tickerType) = 0;
  virtual void recordTick(Tickers tickerType, uint64_t count = 0) = 0;
  virtual void measureTime(Histograms histogramType, uint64_t time) = 0;

  virtual void histogramData(Histograms type, HistogramData * const data) = 0;
  // String representation of the statistic object.
  std::string ToString();
};

// Create a concrete DBStatistics object
std::shared_ptr<Statistics> CreateDBStatistics();

// Ease of Use functions
inline void RecordTick(std::shared_ptr<Statistics> statistics,
                       Tickers ticker,
                       uint64_t count = 1) {
  assert(HistogramsNameMap.size() == HISTOGRAM_ENUM_MAX);
  assert(TickersNameMap.size() == TICKER_ENUM_MAX);
  if (statistics) {
    statistics->recordTick(ticker, count);
  }
}
}  // namespace leveldb

#endif  // STORAGE_LEVELDB_INCLUDE_STATISTICS_H_<|MERGE_RESOLUTION|>--- conflicted
+++ resolved
@@ -109,17 +109,13 @@
   READ_BLOCK_COMPACTION_MICROS = 9,
   READ_BLOCK_GET_MICROS = 10,
   WRITE_RAW_BLOCK_MICROS = 11,
-<<<<<<< HEAD
-  NUM_FILES_IN_SINGLE_COMPACTION = 12,
-  HISTOGRAM_ENUM_MAX = 13
-=======
 
   STALL_L0_SLOWDOWN_COUNT = 12,
   STALL_MEMTABLE_COMPACTION_COUNT = 13,
   STALL_L0_NUM_FILES_COUNT = 14,
   RATE_LIMIT_DELAY_COUNT = 15,
-  HISTOGRAM_ENUM_MAX = 16
->>>>>>> c42485f6
+  NUM_FILES_IN_SINGLE_COMPACTION = 16,
+  HISTOGRAM_ENUM_MAX = 17
 };
 
 const std::vector<std::pair<Histograms, std::string>> HistogramsNameMap = {
@@ -135,14 +131,11 @@
   { READ_BLOCK_COMPACTION_MICROS, "rocksdb.read.block.compaction.micros" },
   { READ_BLOCK_GET_MICROS, "rocksdb.read.block.get.micros" },
   { WRITE_RAW_BLOCK_MICROS, "rocksdb.write.raw.block.micros" },
-<<<<<<< HEAD
-  { NUM_FILES_IN_SINGLE_COMPACTION, "rocksdb.numfiles.in.singlecompaction" }
-=======
   { STALL_L0_SLOWDOWN_COUNT, "rocksdb.l0.slowdown.count"},
   { STALL_MEMTABLE_COMPACTION_COUNT, "rocksdb.memtable.compaction.count"},
   { STALL_L0_NUM_FILES_COUNT, "rocksdb.num.files.stall.count"},
-  { RATE_LIMIT_DELAY_COUNT, "rocksdb.rate.limit.delay.count"}
->>>>>>> c42485f6
+  { RATE_LIMIT_DELAY_COUNT, "rocksdb.rate.limit.delay.count"},
+  { NUM_FILES_IN_SINGLE_COMPACTION, "rocksdb.numfiles.in.singlecompaction" }
 };
 
 struct HistogramData {
